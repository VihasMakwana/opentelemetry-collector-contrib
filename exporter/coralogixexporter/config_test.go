--- conflicted
+++ resolved
@@ -72,26 +72,6 @@
 					WaitForReady:    false,
 					BalancerName:    "",
 				},
-<<<<<<< HEAD
-=======
-				ClientConfig: configgrpc.ClientConfig{
-					Endpoint: "https://",
-					TLS: configtls.ClientConfig{
-						Config:             configtls.Config{},
-						Insecure:           false,
-						InsecureSkipVerify: false,
-						ServerName:         "",
-					},
-					ReadBufferSize:  0,
-					WriteBufferSize: 0,
-					WaitForReady:    false,
-					Headers: map[string]configopaque.String{
-						"ACCESS_TOKEN": "xxxxxxxxxxxxxxxxxxxxxxxxxxxxxxx",
-						"appName":      "APP_NAME",
-					},
-					BalancerName: "",
-				},
->>>>>>> ba9f4b4d
 				RateLimiter: RateLimiterConfig{
 					Enabled:   false,
 					Threshold: 10,
@@ -137,26 +117,6 @@
 				},
 				AppNameAttributes:   []string{"service.namespace", "k8s.namespace.name"},
 				SubSystemAttributes: []string{"service.name", "k8s.deployment.name", "k8s.statefulset.name", "k8s.daemonset.name", "k8s.cronjob.name", "k8s.job.name", "k8s.container.name"},
-<<<<<<< HEAD
-=======
-				ClientConfig: configgrpc.ClientConfig{
-					Endpoint: "https://",
-					TLS: configtls.ClientConfig{
-						Config:             configtls.Config{},
-						Insecure:           false,
-						InsecureSkipVerify: false,
-						ServerName:         "",
-					},
-					ReadBufferSize:  0,
-					WriteBufferSize: 0,
-					WaitForReady:    false,
-					Headers: map[string]configopaque.String{
-						"ACCESS_TOKEN": "xxxxxxxxxxxxxxxxxxxxxxxxxxxxxxx",
-						"appName":      "APP_NAME",
-					},
-					BalancerName: "",
-				},
->>>>>>> ba9f4b4d
 				RateLimiter: RateLimiterConfig{
 					Enabled:   false,
 					Threshold: 10,
