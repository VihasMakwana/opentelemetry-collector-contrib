--- conflicted
+++ resolved
@@ -182,13 +182,8 @@
 		pollInterval:      c.PollInterval,
 		maxBatchFiles:     c.MaxConcurrentFiles / 2,
 		maxBatches:        c.MaxBatches,
-<<<<<<< HEAD
 		previousPollFiles: trie.NewTrie[*reader.Reader](),
-		knownFiles:        make([]*reader.Metadata, 0, 10*c.MaxConcurrentFiles),
-=======
-		previousPollFiles: make([]*reader.Reader, 0, c.MaxConcurrentFiles/2),
 		knownFiles:        []*reader.Metadata{},
->>>>>>> 55a7d9df
 	}, nil
 }
 
