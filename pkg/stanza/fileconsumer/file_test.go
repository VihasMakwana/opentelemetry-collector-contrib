// Copyright The OpenTelemetry Authors
//
// Licensed under the Apache License, Version 2.0 (the "License");
// you may not use this file except in compliance with the License.
// You may obtain a copy of the License at
//
//     http://www.apache.org/licenses/LICENSE-2.0
//
// Unless required by applicable law or agreed to in writing, software
// distributed under the License is distributed on an "AS IS" BASIS,
// WITHOUT WARRANTIES OR CONDITIONS OF ANY KIND, either express or implied.
// See the License for the specific language governing permissions and
// limitations under the License.

package fileconsumer

import (
	"context"
	"fmt"
	"os"
	"path/filepath"
	"runtime"
	"strconv"
	"sync"
	"testing"
	"time"

	"github.com/stretchr/testify/require"
	"go.opentelemetry.io/collector/featuregate"
	"go.uber.org/zap"
	"go.uber.org/zap/zapcore"
	"go.uber.org/zap/zaptest/observer"

	"github.com/open-telemetry/opentelemetry-collector-contrib/pkg/stanza/operator/helper"
	"github.com/open-telemetry/opentelemetry-collector-contrib/pkg/stanza/testutil"
)

func TestCleanStop(t *testing.T) {
	t.Parallel()
	t.Skip(`Skipping due to goroutine leak in opencensus.
See this issue for details: https://github.com/census-instrumentation/opencensus-go/issues/1191#issuecomment-610440163`)
	// defer goleak.VerifyNone(t)

	tempDir := t.TempDir()
	cfg := NewConfig().includeDir(tempDir)
	cfg.StartAt = "beginning"
	operator, _ := buildTestManager(t, cfg)

	_ = openTemp(t, tempDir)
	err := operator.Start(testutil.NewMockPersister("test"))
	require.NoError(t, err)
	defer func() {
		require.NoError(t, operator.Stop())
	}()
}

// AddFields tests that the `log.file.name` and `log.file.path` fields are included
// when IncludeFileName and IncludeFilePath are set to true
func TestAddFileFields(t *testing.T) {
	t.Parallel()

	tempDir := t.TempDir()
	cfg := NewConfig().includeDir(tempDir)
	cfg.StartAt = "beginning"
	cfg.IncludeFileName = true
	cfg.IncludeFilePath = true
	operator, emitCalls := buildTestManager(t, cfg)

	// Create a file, then start
	temp := openTemp(t, tempDir)
	writeString(t, temp, "testlog\n")

	require.NoError(t, operator.Start(testutil.NewMockPersister("test")))
	defer func() {
		require.NoError(t, operator.Stop())
	}()

	emitCall := waitForEmit(t, emitCalls)
	require.Equal(t, filepath.Base(temp.Name()), emitCall.attrs.Name)
	require.Equal(t, temp.Name(), emitCall.attrs.Path)
}

// AddFileResolvedFields tests that the `log.file.name_resolved` and `log.file.path_resolved` fields are included
// when IncludeFileNameResolved and IncludeFilePathResolved are set to true
func TestAddFileResolvedFields(t *testing.T) {
	t.Parallel()

	tempDir := t.TempDir()
	cfg := NewConfig().includeDir(tempDir)
	cfg.StartAt = "beginning"
	cfg.IncludeFileName = true
	cfg.IncludeFilePath = true
	cfg.IncludeFileNameResolved = true
	cfg.IncludeFilePathResolved = true
	operator, emitCalls := buildTestManager(t, cfg)

	// Create temp dir with log file
	dir := t.TempDir()

	file, err := os.CreateTemp(dir, "")
	require.NoError(t, err)
	t.Cleanup(func() {
		require.NoError(t, file.Close())
	})

	// Create symbolic link in monitored directory
	symLinkPath := filepath.Join(tempDir, "symlink")
	err = os.Symlink(file.Name(), symLinkPath)
	require.NoError(t, err)

	// Populate data
	writeString(t, file, "testlog\n")

	// Resolve path
	real, err := filepath.EvalSymlinks(file.Name())
	require.NoError(t, err)
	resolved, err := filepath.Abs(real)
	require.NoError(t, err)

	require.NoError(t, operator.Start(testutil.NewMockPersister("test")))
	defer func() {
		require.NoError(t, operator.Stop())
	}()

	emitCall := waitForEmit(t, emitCalls)
	require.Equal(t, filepath.Base(symLinkPath), emitCall.attrs.Name)
	require.Equal(t, symLinkPath, emitCall.attrs.Path)
	require.Equal(t, filepath.Base(resolved), emitCall.attrs.NameResolved)
	require.Equal(t, resolved, emitCall.attrs.PathResolved)
}

// AddFileResolvedFields tests that the `log.file.name_resolved` and `log.file.path_resolved` fields are included
// when IncludeFileNameResolved and IncludeFilePathResolved are set to true and underlaying symlink change
// Scenario:
// monitored file (symlink) -> middleSymlink -> file_1
// monitored file (symlink) -> middleSymlink -> file_2
func TestAddFileResolvedFieldsWithChangeOfSymlinkTarget(t *testing.T) {
	t.Parallel()

	tempDir := t.TempDir()
	cfg := NewConfig().includeDir(tempDir)
	cfg.StartAt = "beginning"
	cfg.IncludeFileName = true
	cfg.IncludeFilePath = true
	cfg.IncludeFileNameResolved = true
	cfg.IncludeFilePathResolved = true
	operator, emitCalls := buildTestManager(t, cfg)

	// Create temp dir with log file
	dir := t.TempDir()

	file1, err := os.CreateTemp(dir, "")
	require.NoError(t, err)
	t.Cleanup(func() {
		require.NoError(t, file1.Close())
	})

	file2, err := os.CreateTemp(dir, "")
	require.NoError(t, err)
	t.Cleanup(func() {
		require.NoError(t, file2.Close())
	})

	// Resolve paths
	real1, err := filepath.EvalSymlinks(file1.Name())
	require.NoError(t, err)
	resolved1, err := filepath.Abs(real1)
	require.NoError(t, err)

	real2, err := filepath.EvalSymlinks(file2.Name())
	require.NoError(t, err)
	resolved2, err := filepath.Abs(real2)
	require.NoError(t, err)

	// Create symbolic link in monitored directory
	// symLinkPath(target of file input) -> middleSymLinkPath -> file1
	middleSymLinkPath := filepath.Join(dir, "symlink")
	symLinkPath := filepath.Join(tempDir, "symlink")
	err = os.Symlink(file1.Name(), middleSymLinkPath)
	require.NoError(t, err)
	err = os.Symlink(middleSymLinkPath, symLinkPath)
	require.NoError(t, err)

	// Populate data
	writeString(t, file1, "testlog\n")

	require.NoError(t, operator.Start(testutil.NewMockPersister("test")))
	defer func() {
		require.NoError(t, operator.Stop())
	}()

	emitCall := waitForEmit(t, emitCalls)
	require.Equal(t, filepath.Base(symLinkPath), emitCall.attrs.Name)
	require.Equal(t, symLinkPath, emitCall.attrs.Path)
	require.Equal(t, filepath.Base(resolved1), emitCall.attrs.NameResolved)
	require.Equal(t, resolved1, emitCall.attrs.PathResolved)

	// Change middleSymLink to point to file2
	err = os.Remove(middleSymLinkPath)
	require.NoError(t, err)
	err = os.Symlink(file2.Name(), middleSymLinkPath)
	require.NoError(t, err)

	// Populate data (different content due to fingerprint)
	writeString(t, file2, "testlog2\n")

	emitCall = waitForEmit(t, emitCalls)
	require.Equal(t, filepath.Base(symLinkPath), emitCall.attrs.Name)
	require.Equal(t, symLinkPath, emitCall.attrs.Path)
	require.Equal(t, filepath.Base(resolved2), emitCall.attrs.NameResolved)
	require.Equal(t, resolved2, emitCall.attrs.PathResolved)
}

// ReadExistingLogs tests that, when starting from beginning, we
// read all the lines that are already there
func TestReadExistingLogs(t *testing.T) {
	t.Parallel()

	tempDir := t.TempDir()
	cfg := NewConfig().includeDir(tempDir)
	cfg.StartAt = "beginning"
	operator, emitCalls := buildTestManager(t, cfg)

	// Create a file, then start
	temp := openTemp(t, tempDir)
	writeString(t, temp, "testlog1\ntestlog2\n")

	require.NoError(t, operator.Start(testutil.NewMockPersister("test")))
	defer func() {
		require.NoError(t, operator.Stop())
	}()

	waitForToken(t, emitCalls, []byte("testlog1"))
	waitForToken(t, emitCalls, []byte("testlog2"))
}

// TestReadUsingNopEncoding tests when nop encoding is set, that the splitfunction returns all bytes unchanged.
func TestReadUsingNopEncoding(t *testing.T) {
	tcs := []struct {
		testName string
		input    []byte
		test     func(*testing.T, chan *emitParams)
	}{
		{
			"simple",
			[]byte("testlog1"),
			func(t *testing.T, c chan *emitParams) {
				waitForToken(t, c, []byte("testlog1"))
			},
		},
		{
			"longer than maxlogsize",
			[]byte("testlog1testlog2testlog3"),
			func(t *testing.T, c chan *emitParams) {
				waitForToken(t, c, []byte("testlog1"))
				waitForToken(t, c, []byte("testlog2"))
				waitForToken(t, c, []byte("testlog3"))
			},
		},
		{
			"doesn't hit max log size before eof",
			[]byte("testlog1testlog2test"),
			func(t *testing.T, c chan *emitParams) {
				waitForToken(t, c, []byte("testlog1"))
				waitForToken(t, c, []byte("testlog2"))
				waitForToken(t, c, []byte("test"))
			},
		},
		{
			"special characters",
			[]byte("testlog1\n\ttestlog2\n\t"),
			func(t *testing.T, c chan *emitParams) {
				waitForToken(t, c, []byte("testlog1"))
				waitForToken(t, c, []byte("\n\ttestlo"))
				waitForToken(t, c, []byte("g2\n\t"))
			},
		},
	}

	t.Parallel()

	for _, tc := range tcs {
		t.Run(tc.testName, func(t *testing.T) {

			tempDir := t.TempDir()
			cfg := NewConfig().includeDir(tempDir)
			cfg.StartAt = "beginning"
			cfg.MaxLogSize = 8
			cfg.Splitter.EncodingConfig.Encoding = "nop"
			operator, emitCalls := buildTestManager(t, cfg)

			// Create a file, then start
			temp := openTemp(t, tempDir)
			bytesWritten, err := temp.Write(tc.input)
			require.Greater(t, bytesWritten, 0)
			require.NoError(t, err)
			require.NoError(t, operator.Start(testutil.NewMockPersister("test")))
			defer func() {
				require.NoError(t, operator.Stop())
			}()

			tc.test(t, emitCalls)
		})
	}
}

func TestNopEncodingDifferentLogSizes(t *testing.T) {
	tcs := []struct {
		testName   string
		input      []byte
		test       func(*testing.T, chan *emitParams)
		maxLogSize helper.ByteSize
	}{
		{
			"same size",
			[]byte("testlog1"),
			func(t *testing.T, c chan *emitParams) {
				waitForToken(t, c, []byte("testlog1"))
			},
			8,
		},
		{
			"massive log size",
			[]byte("testlog1"),
			func(t *testing.T, c chan *emitParams) {
				waitForToken(t, c, []byte("testlog1"))
			},
			8000000,
		},
		{
			"slightly larger log size",
			[]byte("testlog1"),
			func(t *testing.T, c chan *emitParams) {
				waitForToken(t, c, []byte("testlog1"))
			},
			9,
		},
		{
			"slightly smaller log size",
			[]byte("testlog1"),
			func(t *testing.T, c chan *emitParams) {
				waitForToken(t, c, []byte("testlog"))
				waitForToken(t, c, []byte("1"))
			},
			7,
		},
		{
			"tiny log size",
			[]byte("testlog1"),
			func(t *testing.T, c chan *emitParams) {
				waitForToken(t, c, []byte("t"))
				waitForToken(t, c, []byte("e"))
				waitForToken(t, c, []byte("s"))
				waitForToken(t, c, []byte("t"))
				waitForToken(t, c, []byte("l"))
				waitForToken(t, c, []byte("o"))
				waitForToken(t, c, []byte("g"))
				waitForToken(t, c, []byte("1"))
			},
			1,
		},
	}

	t.Parallel()

	for _, tc := range tcs {
		t.Run(tc.testName, func(t *testing.T) {

			tempDir := t.TempDir()
			cfg := NewConfig().includeDir(tempDir)
			cfg.StartAt = "beginning"
			cfg.MaxLogSize = tc.maxLogSize
			cfg.Splitter.EncodingConfig.Encoding = "nop"
			operator, emitCalls := buildTestManager(t, cfg)

			// Create a file, then start
			temp := openTemp(t, tempDir)
			bytesWritten, err := temp.Write(tc.input)
			require.Greater(t, bytesWritten, 0)
			require.NoError(t, err)
			require.NoError(t, operator.Start(testutil.NewMockPersister("test")))
			defer func() {
				require.NoError(t, operator.Stop())
			}()

			tc.test(t, emitCalls)
		})
	}
}

// ReadNewLogs tests that, after starting, if a new file is created
// all the entries in that file are read from the beginning
func TestReadNewLogs(t *testing.T) {
	t.Parallel()

	tempDir := t.TempDir()
	cfg := NewConfig().includeDir(tempDir)
	cfg.StartAt = "beginning"
	operator, emitCalls := buildTestManager(t, cfg)

	// Start the poller
	require.NoError(t, operator.Start(testutil.NewMockPersister("test")))
	defer func() {
		require.NoError(t, operator.Stop())
	}()

	// Create a new file
	temp := openTemp(t, tempDir)
	writeString(t, temp, "testlog\n")

	// Expect the message to come through
	waitForToken(t, emitCalls, []byte("testlog"))
}

// ReadExistingAndNewLogs tests that, on startup, if start_at
// is set to `beginning`, we read the logs that are there, and
// we read any additional logs that are written after startup
func TestReadExistingAndNewLogs(t *testing.T) {
	t.Parallel()
	tempDir := t.TempDir()
	cfg := NewConfig().includeDir(tempDir)
	cfg.StartAt = "beginning"
	operator, emitCalls := buildTestManager(t, cfg)
	// Start the poller
	require.NoError(t, operator.Start(testutil.NewMockPersister("test")))
	defer func() {
		require.NoError(t, operator.Stop())
	}()

	// Start with a file with an entry in it, and expect that entry
	// to come through when we poll for the first time
	temp := openTemp(t, tempDir)
	writeString(t, temp, "testlog1\n")
	waitForToken(t, emitCalls, []byte("testlog1"))

	// Write a second entry, and expect that entry to come through
	// as well
	writeString(t, temp, "testlog2\n")
	waitForToken(t, emitCalls, []byte("testlog2"))
}

// StartAtEnd tests that when `start_at` is configured to `end`,
// we don't read any entries that were in the file before startup
func TestStartAtEnd(t *testing.T) {
	t.Parallel()

	tempDir := t.TempDir()
	cfg := NewConfig().includeDir(tempDir)
	operator, emitCalls := buildTestManager(t, cfg)

	temp := openTemp(t, tempDir)
	writeString(t, temp, "testlog1\n")

	// Expect no entries on the first poll
	err := operator.Start(testutil.NewMockPersister("test"))
	require.NoError(t, err)
	defer func() {
		require.NoError(t, operator.Stop())
	}()

	expectNoTokens(t, emitCalls)
	time.Sleep(2 * time.Second)

	// Expect any new entries after the first poll
	writeString(t, temp, "testlog2\n")
	waitForToken(t, emitCalls, []byte("testlog2"))
}

// StartAtEndNewFile tests that when `start_at` is configured to `end`,
// a file created after the operator has been started is read from the
// beginning
func TestStartAtEndNewFile(t *testing.T) {
	if runtime.GOOS == windowsOS {
		t.Skip("Rotation tests have been flaky on Windows. See https://github.com/open-telemetry/opentelemetry-collector-contrib/issues/16331")
	}
	t.Parallel()

	tempDir := t.TempDir()
	cfg := NewConfig().includeDir(tempDir)
	cfg.StartAt = "beginning"
	operator, emitCalls := buildTestManager(t, cfg)
	require.NoError(t, operator.Start(testutil.NewMockPersister("test")))
	defer func() {
		require.NoError(t, operator.Stop())
	}()
	temp := openTemp(t, tempDir)
	writeString(t, temp, "testlog1\ntestlog2\n")

	waitForToken(t, emitCalls, []byte("testlog1"))
	waitForToken(t, emitCalls, []byte("testlog2"))
}

// NoNewline tests that an entry will still be sent eventually
// even if the file doesn't end in a newline
func TestNoNewline(t *testing.T) {
	t.Parallel()

	tempDir := t.TempDir()
	cfg := NewConfig().includeDir(tempDir)
	cfg.StartAt = "beginning"
	cfg.Splitter = helper.NewSplitterConfig()
	cfg.Splitter.Flusher.Period = time.Nanosecond
	operator, emitCalls := buildTestManager(t, cfg)

	temp := openTemp(t, tempDir)
	writeString(t, temp, "testlog1\ntestlog2")

	require.NoError(t, operator.Start(testutil.NewMockPersister("test")))
	defer func() {
		require.NoError(t, operator.Stop())
	}()

	waitForToken(t, emitCalls, []byte("testlog1"))
	waitForToken(t, emitCalls, []byte("testlog2"))
}

// TestEmptyLine tests that the any empty lines are consumed
func TestEmptyLine(t *testing.T) {
	t.Parallel()

	tempDir := t.TempDir()
	cfg := NewConfig().includeDir(tempDir)
	cfg.StartAt = "beginning"
	operator, emitCalls := buildTestManager(t, cfg)

	temp := openTemp(t, tempDir)
	writeString(t, temp, "testlog1\n\ntestlog2\n")

	require.NoError(t, operator.Start(testutil.NewMockPersister("test")))
	defer func() {
		require.NoError(t, operator.Stop())
	}()

	waitForToken(t, emitCalls, []byte("testlog1"))
	waitForToken(t, emitCalls, []byte(""))
	waitForToken(t, emitCalls, []byte("testlog2"))
}

// TestMultipleEmpty tests that multiple empty lines
// can be consumed without the operator becoming stuck
func TestMultipleEmpty(t *testing.T) {
	t.Parallel()

	tempDir := t.TempDir()
	cfg := NewConfig().includeDir(tempDir)
	cfg.StartAt = "beginning"
	operator, emitCalls := buildTestManager(t, cfg)

	temp := openTemp(t, tempDir)
	writeString(t, temp, "\n\ntestlog1\n\n\ntestlog2\n")

	require.NoError(t, operator.Start(testutil.NewMockPersister("test")))
	defer func() {
		require.NoError(t, operator.Stop())
	}()

	waitForToken(t, emitCalls, []byte(""))
	waitForToken(t, emitCalls, []byte(""))
	waitForToken(t, emitCalls, []byte("testlog1"))
	waitForToken(t, emitCalls, []byte(""))
	waitForToken(t, emitCalls, []byte(""))
	waitForToken(t, emitCalls, []byte("testlog2"))
	expectNoTokensUntil(t, emitCalls, time.Second)
}

// TestLeadingEmpty tests that the the operator handles a leading
// newline, and does not read the file multiple times
func TestLeadingEmpty(t *testing.T) {
	t.Parallel()

	tempDir := t.TempDir()
	cfg := NewConfig().includeDir(tempDir)
	cfg.StartAt = "beginning"
	operator, emitCalls := buildTestManager(t, cfg)

	temp := openTemp(t, tempDir)
	writeString(t, temp, "\ntestlog1\ntestlog2\n")

	require.NoError(t, operator.Start(testutil.NewMockPersister("test")))
	defer func() {
		require.NoError(t, operator.Stop())
	}()

	waitForToken(t, emitCalls, []byte(""))
	waitForToken(t, emitCalls, []byte("testlog1"))
	waitForToken(t, emitCalls, []byte("testlog2"))
	expectNoTokensUntil(t, emitCalls, time.Second)
}

// SplitWrite tests a line written in two writes
// close together still is read as a single entry
func TestSplitWrite(t *testing.T) {
	t.Parallel()

	tempDir := t.TempDir()
	cfg := NewConfig().includeDir(tempDir)
	cfg.StartAt = "beginning"
	operator, emitCalls := buildTestManager(t, cfg)
	operator.persister = testutil.NewMockPersister("test")

	temp := openTemp(t, tempDir)
	writeString(t, temp, "testlog1")

	require.NoError(t, operator.Start(testutil.NewMockPersister("test")))
	defer func() {
		require.NoError(t, operator.Stop())
	}()

	writeString(t, temp, "testlog2\n")

	waitForToken(t, emitCalls, []byte("testlog1testlog2"))
}

func TestIgnoreEmptyFiles(t *testing.T) {
	t.Parallel()

	tempDir := t.TempDir()
	cfg := NewConfig().includeDir(tempDir)
	cfg.StartAt = "beginning"
	operator, emitCalls := buildTestManager(t, cfg)

	temp := openTemp(t, tempDir)
	temp2 := openTemp(t, tempDir)
	temp3 := openTemp(t, tempDir)
	temp4 := openTemp(t, tempDir)

	writeString(t, temp, "testlog1\n")
	writeString(t, temp3, "testlog2\n")

	require.NoError(t, operator.Start(testutil.NewMockPersister("test")))
	defer func() {
		require.NoError(t, operator.Stop())
	}()

	waitForTokens(t, emitCalls, [][]byte{[]byte("testlog1"), []byte("testlog2")})

	time.Sleep(1 * time.Second)
	writeString(t, temp2, "testlog3\n")
	writeString(t, temp4, "testlog4\n")

	waitForTokens(t, emitCalls, [][]byte{[]byte("testlog3"), []byte("testlog4")})
}

func TestDecodeBufferIsResized(t *testing.T) {
	t.Parallel()

	tempDir := t.TempDir()
	cfg := NewConfig().includeDir(tempDir)
	cfg.StartAt = "beginning"
	operator, emitCalls := buildTestManager(t, cfg)

	require.NoError(t, operator.Start(testutil.NewMockPersister("test")))
	defer func() {
		require.NoError(t, operator.Stop())
	}()

	temp := openTemp(t, tempDir)
	expected := tokenWithLength(1<<12 + 1)
	writeString(t, temp, string(expected)+"\n")

	waitForToken(t, emitCalls, expected)
}

func TestMultiFileSimple(t *testing.T) {
	t.Parallel()

	tempDir := t.TempDir()
	cfg := NewConfig().includeDir(tempDir)
	cfg.StartAt = "beginning"
	operator, emitCalls := buildTestManager(t, cfg)

	temp1 := openTemp(t, tempDir)
	temp2 := openTemp(t, tempDir)

	writeString(t, temp1, "testlog1\n")
	writeString(t, temp2, "testlog2\n")

	require.NoError(t, operator.Start(testutil.NewMockPersister("test")))
	defer func() {
		require.NoError(t, operator.Stop())
	}()

	waitForTokens(t, emitCalls, [][]byte{[]byte("testlog1"), []byte("testlog2")})
}

func TestMultiFileParallel_PreloadedFiles(t *testing.T) {
	t.Parallel()

	getMessage := func(f, m int) string { return fmt.Sprintf("file %d, message %d", f, m) }

	tempDir := t.TempDir()
	cfg := NewConfig().includeDir(tempDir)
	cfg.StartAt = "beginning"
	operator, emitCalls := buildTestManager(t, cfg)

	numFiles := 10
	numMessages := 100

	expected := make([][]byte, 0, numFiles*numMessages)
	for i := 0; i < numFiles; i++ {
		for j := 0; j < numMessages; j++ {
			expected = append(expected, []byte(getMessage(i, j)))
		}
	}

	var wg sync.WaitGroup
	for i := 0; i < numFiles; i++ {
		temp := openTemp(t, tempDir)
		wg.Add(1)
		go func(tf *os.File, f int) {
			defer wg.Done()
			for j := 0; j < numMessages; j++ {
				writeString(t, tf, getMessage(f, j)+"\n")
			}
		}(temp, i)
	}

	require.NoError(t, operator.Start(testutil.NewMockPersister("test")))
	defer func() {
		require.NoError(t, operator.Stop())
	}()

	waitForTokens(t, emitCalls, expected)
	wg.Wait()
}

func TestMultiFileParallel_LiveFiles(t *testing.T) {
	t.Parallel()

	getMessage := func(f, m int) string { return fmt.Sprintf("file %d, message %d", f, m) }

	tempDir := t.TempDir()
	cfg := NewConfig().includeDir(tempDir)
	cfg.StartAt = "beginning"
	operator, emitCalls := buildTestManager(t, cfg)

	numFiles := 10
	numMessages := 100

	expected := make([][]byte, 0, numFiles*numMessages)
	for i := 0; i < numFiles; i++ {
		for j := 0; j < numMessages; j++ {
			expected = append(expected, []byte(getMessage(i, j)))
		}
	}

	require.NoError(t, operator.Start(testutil.NewMockPersister("test")))
	defer func() {
		require.NoError(t, operator.Stop())
	}()

	temps := make([]*os.File, 0, numFiles)
	for i := 0; i < numFiles; i++ {
		temps = append(temps, openTemp(t, tempDir))
	}

	var wg sync.WaitGroup
	for i, temp := range temps {
		wg.Add(1)
		go func(tf *os.File, f int) {
			defer wg.Done()
			for j := 0; j < numMessages; j++ {
				writeString(t, tf, getMessage(f, j)+"\n")
			}
		}(temp, i)
	}

	waitForTokens(t, emitCalls, expected)
	wg.Wait()
}

func TestRestartOffsets(t *testing.T) {
	testCases := []struct {
		name       string
		startAt    string
		lineLength int
	}{
		{"start_at_beginning_short", "beginning", 20},
		{"start_at_end_short", "end", 20},
		{"start_at_beginning_long", "beginning", 2000},
		{"start_at_end_short", "end", 2000},
	}

	for _, tc := range testCases {
		t.Run(tc.name, func(t *testing.T) {
			t.Parallel()

			tempDir := t.TempDir()
			cfg := NewConfig().includeDir(tempDir)
			cfg.StartAt = tc.startAt

			persister := testutil.NewMockPersister("test")

			logFile := openTemp(t, tempDir)

			before1stRun := tokenWithLength(tc.lineLength)
			during1stRun := tokenWithLength(tc.lineLength)
			duringRestart := tokenWithLength(tc.lineLength)
			during2ndRun := tokenWithLength(tc.lineLength)

			operatorOne, emitCallsOne := buildTestManager(t, cfg)
			writeString(t, logFile, string(before1stRun)+"\n")
			require.NoError(t, operatorOne.Start(persister))
			if tc.startAt == "beginning" {
				waitForToken(t, emitCallsOne, before1stRun)

			} else {
				expectNoTokensUntil(t, emitCallsOne, 500*time.Millisecond)
			}
			writeString(t, logFile, string(during1stRun)+"\n")
			waitForToken(t, emitCallsOne, during1stRun)
			require.NoError(t, operatorOne.Stop())

			writeString(t, logFile, string(duringRestart)+"\n")

			operatorTwo, emitCallsTwo := buildTestManager(t, cfg)
			require.NoError(t, operatorTwo.Start(persister))
			waitForToken(t, emitCallsTwo, duringRestart)
			writeString(t, logFile, string(during2ndRun)+"\n")
			waitForToken(t, emitCallsTwo, during2ndRun)
			require.NoError(t, operatorTwo.Stop())
		})
	}
}

func TestManyLogsDelivered(t *testing.T) {
	t.Parallel()

	tempDir := t.TempDir()
	cfg := NewConfig().includeDir(tempDir)
	cfg.StartAt = "beginning"
	operator, emitCalls := buildTestManager(t, cfg)

	count := 1000
	expectedTokens := make([]string, 0, count)
	for i := 0; i < count; i++ {
		expectedTokens = append(expectedTokens, strconv.Itoa(i))
	}

	// Start the operator
	require.NoError(t, operator.Start(testutil.NewMockPersister("test")))
	defer func() {
		require.NoError(t, operator.Stop())
	}()

	// Write lots of logs
	temp := openTemp(t, tempDir)
	for _, message := range expectedTokens {
		_, err := temp.WriteString(message + "\n")
		require.NoError(t, err)
	}

	// Expect each of them to come through once
	for _, message := range expectedTokens {
		waitForToken(t, emitCalls, []byte(message))
	}
	expectNoTokens(t, emitCalls)
}

func TestFileBatching(t *testing.T) {
	t.Parallel()

	files := 100
	linesPerFile := 10
	maxConcurrentFiles := 20
<<<<<<< HEAD
=======
	maxBatchFiles := maxConcurrentFiles / 2
	// Explicitly setting maxBatches to ensure a value of 0 does not enforce a limit
	maxBatches := 0

	expectedBatches := files / maxBatchFiles // assumes no remainder
>>>>>>> b0f6db78

	tempDir := t.TempDir()
	cfg := NewConfig().includeDir(tempDir)
	cfg.StartAt = "beginning"
	cfg.MaxConcurrentFiles = maxConcurrentFiles
	cfg.MaxBatches = maxBatches
	emitCalls := make(chan *emitParams, files*linesPerFile)
	operator := buildTestManagerWithEmit(t, cfg, emitCalls)

	core, observedLogs := observer.New(zap.DebugLevel)
	operator.SugaredLogger = zap.New(core).Sugar()

	temps := make([]*os.File, 0, files)
	for i := 0; i < files; i++ {
		temps = append(temps, openTemp(t, tempDir))
	}
	require.NoError(t, operator.Start(testutil.NewMockPersister("test")))
	defer func() {
		require.NoError(t, operator.Stop())
	}()
	// Write logs to each file
	expectedTokens := make([][]byte, 0, files*linesPerFile)
	for i, temp := range temps {
		for j := 0; j < linesPerFile; j++ {
			message := fmt.Sprintf("%s %d %d", tokenWithLength(100), i, j)
			_, err := temp.WriteString(message + "\n")
			require.NoError(t, err)
			expectedTokens = append(expectedTokens, []byte(message))
		}
	}

	// Poll and wait for all lines
	operator.poll(context.Background())
	actualTokens := make([][]byte, 0, files*linesPerFile)
	actualTokens = append(actualTokens, waitForNTokens(t, emitCalls, len(expectedTokens))...)
	require.ElementsMatch(t, expectedTokens, actualTokens)

	// During the first poll, we expect one log per file
	require.Equal(t, files, observedLogs.Len())
	logNum := 0

	for f := 0; f < files; f++ {
		log := observedLogs.All()[logNum]
		require.Equal(t, "Started watching file", log.Message)
		require.Equal(t, zapcore.InfoLevel, log.Level)
		logNum++
	}

	// Write more logs to each file so we can validate that all files are still known
	expectedTokens = make([][]byte, 0, files*linesPerFile)
	for i, temp := range temps {
		for j := 0; j < linesPerFile; j++ {
			message := fmt.Sprintf("%s %d %d", tokenWithLength(20), i, j)
			_, err := temp.WriteString(message + "\n")
			require.NoError(t, err)
			expectedTokens = append(expectedTokens, []byte(message))
		}
	}

	// Poll again and wait for all new lines
	operator.poll(context.Background())
	actualTokens = make([][]byte, 0, files*linesPerFile)
	actualTokens = append(actualTokens, waitForNTokens(t, emitCalls, len(expectedTokens))...)
	require.ElementsMatch(t, expectedTokens, actualTokens)

	// During the second poll, we only expect one log per poll
	require.Equal(t, files, observedLogs.Len())
	for b := logNum; b < observedLogs.Len(); b++ {
		log := observedLogs.All()[logNum]
		require.Equal(t, "Consuming files", log.Message)
		require.Equal(t, zapcore.DebugLevel, log.Level)
		logNum++
	}
}

func TestFileReader_FingerprintUpdated(t *testing.T) {
	t.Parallel()

	tempDir := t.TempDir()
	cfg := NewConfig().includeDir(tempDir)
	cfg.StartAt = "beginning"
	operator, emitCalls := buildTestManager(t, cfg)

	temp := openTemp(t, tempDir)
	tempCopy := openFile(t, temp.Name())
	fp, err := operator.readerFactory.newFingerprint(temp)
	require.NoError(t, err)

	reader, err := operator.readerFactory.newReader(tempCopy, fp)
	require.NoError(t, err)
	defer reader.Close()

	writeString(t, temp, "testlog1\n")
	reader.ReadToEnd(context.Background())
	waitForToken(t, emitCalls, []byte("testlog1"))
	require.Equal(t, []byte("testlog1\n"), reader.Fingerprint.FirstBytes)
}

// Test that a fingerprint:
// - Starts empty
// - Updates as a file is read
// - Stops updating when the max fingerprint size is reached
// - Stops exactly at max fingerprint size, regardless of content
func TestFingerprintGrowsAndStops(t *testing.T) {
	t.Parallel()

	// Use a number with many factors.
	// Sometimes fingerprint length will align with
	// the end of a line, sometimes not. Test both.
	maxFP := 360

	// Use prime numbers to ensure variation in
	// whether or not they are factors of maxFP
	lineLens := []int{3, 5, 7, 11, 13, 17, 19, 23, 27}

	for _, lineLen := range lineLens {
		t.Run(fmt.Sprintf("%d", lineLen), func(t *testing.T) {
			t.Parallel()

			tempDir := t.TempDir()
			cfg := NewConfig().includeDir(tempDir)
			cfg.StartAt = "beginning"
			cfg.FingerprintSize = helper.ByteSize(maxFP)
			operator, _ := buildTestManager(t, cfg)

			temp := openTemp(t, tempDir)
			tempCopy := openFile(t, temp.Name())
			fp, err := operator.readerFactory.newFingerprint(temp)
			require.NoError(t, err)
			require.Equal(t, []byte(""), fp.FirstBytes)

			reader, err := operator.readerFactory.newReader(tempCopy, fp)
			require.NoError(t, err)
			defer reader.Close()

			// keep track of what has been written to the file
			var fileContent []byte

			// keep track of expected fingerprint size
			expectedFP := 0

			// Write lines until file is much larger than the length of the fingerprint
			for len(fileContent) < 2*maxFP {
				expectedFP += lineLen
				if expectedFP > maxFP {
					expectedFP = maxFP
				}

				line := string(tokenWithLength(lineLen-1)) + "\n"
				fileContent = append(fileContent, []byte(line)...)

				writeString(t, temp, line)
				reader.ReadToEnd(context.Background())
				require.Equal(t, fileContent[:expectedFP], reader.Fingerprint.FirstBytes)
			}
		})
	}
}

// This is same test like TestFingerprintGrowsAndStops, but with additional check for fingerprint size check
// Test that a fingerprint:
// - Starts empty
// - Updates as a file is read
// - Stops updating when the max fingerprint size is reached
// - Stops exactly at max fingerprint size, regardless of content
// - Do not change size after fingerprint configuration change
func TestFingerprintChangeSize(t *testing.T) {
	t.Parallel()

	// Use a number with many factors.
	// Sometimes fingerprint length will align with
	// the end of a line, sometimes not. Test both.
	maxFP := 360

	// Use prime numbers to ensure variation in
	// whether or not they are factors of maxFP
	lineLens := []int{3, 5, 7, 11, 13, 17, 19, 23, 27}

	for _, lineLen := range lineLens {
		t.Run(fmt.Sprintf("%d", lineLen), func(t *testing.T) {
			t.Parallel()

			tempDir := t.TempDir()
			cfg := NewConfig().includeDir(tempDir)
			cfg.StartAt = "beginning"
			cfg.FingerprintSize = helper.ByteSize(maxFP)
			operator, _ := buildTestManager(t, cfg)

			temp := openTemp(t, tempDir)
			tempCopy := openFile(t, temp.Name())
			fp, err := operator.readerFactory.newFingerprint(temp)
			require.NoError(t, err)
			require.Equal(t, []byte(""), fp.FirstBytes)

			reader, err := operator.readerFactory.newReader(tempCopy, fp)
			require.NoError(t, err)
			defer reader.Close()

			// keep track of what has been written to the file
			var fileContent []byte

			// keep track of expected fingerprint size
			expectedFP := 0

			// Write lines until file is much larger than the length of the fingerprint
			for len(fileContent) < 2*maxFP {
				expectedFP += lineLen
				if expectedFP > maxFP {
					expectedFP = maxFP
				}

				line := string(tokenWithLength(lineLen-1)) + "\n"
				fileContent = append(fileContent, []byte(line)...)

				writeString(t, temp, line)
				reader.ReadToEnd(context.Background())
				require.Equal(t, fileContent[:expectedFP], reader.Fingerprint.FirstBytes)
			}

			// Test fingerprint change
			// Change fingerprint and try to read file again
			// We do not expect fingerprint change
			// We test both increasing and decreasing fingerprint size
			reader.readerConfig.fingerprintSize = maxFP * (lineLen / 3)
			line := string(tokenWithLength(lineLen-1)) + "\n"
			fileContent = append(fileContent, []byte(line)...)

			writeString(t, temp, line)
			reader.ReadToEnd(context.Background())
			require.Equal(t, fileContent[:expectedFP], reader.Fingerprint.FirstBytes)

			reader.readerConfig.fingerprintSize = maxFP / 2
			line = string(tokenWithLength(lineLen-1)) + "\n"
			fileContent = append(fileContent, []byte(line)...)

			writeString(t, temp, line)
			reader.ReadToEnd(context.Background())
			require.Equal(t, fileContent[:expectedFP], reader.Fingerprint.FirstBytes)
		})
	}
}

func TestEncodings(t *testing.T) {
	t.Parallel()
	cases := []struct {
		name     string
		contents []byte
		encoding string
		expected [][]byte
	}{
		{
			"Nop",
			[]byte{0xc5, '\n'},
			"",
			[][]byte{{0xc5}},
		},
		{
			"InvalidUTFReplacement",
			[]byte{0xc5, '\n'},
			"utf8",
			[][]byte{{0xef, 0xbf, 0xbd}},
		},
		{
			"ValidUTF8",
			[]byte("foo\n"),
			"utf8",
			[][]byte{[]byte("foo")},
		},
		{
			"ChineseCharacter",
			[]byte{230, 138, 152, '\n'}, // 折\n
			"utf8",
			[][]byte{{230, 138, 152}},
		},
		{
			"SmileyFaceUTF16",
			[]byte{216, 61, 222, 0, 0, 10}, // 😀\n
			"utf-16be",
			[][]byte{{240, 159, 152, 128}},
		},
		{
			"SmileyFaceNewlineUTF16",
			[]byte{216, 61, 222, 0, 0, 10, 0, 102, 0, 111, 0, 111}, // 😀\nfoo
			"utf-16be",
			[][]byte{{240, 159, 152, 128}, {102, 111, 111}},
		},
		{
			"SmileyFaceNewlineUTF16LE",
			[]byte{61, 216, 0, 222, 10, 0, 102, 0, 111, 0, 111, 0}, // 😀\nfoo
			"utf-16le",
			[][]byte{{240, 159, 152, 128}, {102, 111, 111}},
		},
		{
			"ChineseCharacterBig5",
			[]byte{167, 233, 10}, // 折\n
			"big5",
			[][]byte{{230, 138, 152}},
		},
	}

	for _, tc := range cases {
		t.Run(tc.name, func(t *testing.T) {
			t.Parallel()

			tempDir := t.TempDir()
			cfg := NewConfig().includeDir(tempDir)
			cfg.StartAt = "beginning"
			cfg.Splitter.EncodingConfig = helper.EncodingConfig{Encoding: tc.encoding}
			operator, emitCalls := buildTestManager(t, cfg)

			// Populate the file
			temp := openTemp(t, tempDir)
			_, err := temp.Write(tc.contents)
			require.NoError(t, err)

			require.NoError(t, operator.Start(testutil.NewMockPersister("test")))
			defer func() {
				require.NoError(t, operator.Stop())
			}()

			waitForTokens(t, emitCalls, tc.expected)
		})
	}
}

func TestDeleteAfterRead(t *testing.T) {
	t.Parallel()

	files := 10
	linesPerFile := 10
	totalLines := files * linesPerFile

	expectedTokens := make([][]byte, 0, totalLines)
	actualTokens := make([][]byte, 0, totalLines)

	tempDir := t.TempDir()
	temps := make([]*os.File, 0, files)
	for i := 0; i < files; i++ {
		temps = append(temps, openTemp(t, tempDir))
	}

	// Write logs to each file
	for i, temp := range temps {
		for j := 0; j < linesPerFile; j++ {
			line := tokenWithLength(100)
			message := fmt.Sprintf("%s %d %d", line, i, j)
			_, err := temp.WriteString(message + "\n")
			require.NoError(t, err)
			expectedTokens = append(expectedTokens, []byte(message))
		}
		require.NoError(t, temp.Close())
	}

	require.NoError(t, featuregate.GlobalRegistry().Set(allowFileDeletion.ID(), true))

	cfg := NewConfig().includeDir(tempDir)
	cfg.StartAt = "beginning"
	cfg.DeleteAfterRead = true
	emitCalls := make(chan *emitParams, totalLines)
	operator := buildTestManagerWithEmit(t, cfg, emitCalls)
	err := operator.Start(testutil.NewMockPersister("test"))
	require.NoError(t, err)
	defer func() {
		require.NoError(t, operator.Stop())
	}()
	actualTokens = append(actualTokens, waitForNTokens(t, emitCalls, totalLines)...)

	require.ElementsMatch(t, expectedTokens, actualTokens)

	for _, temp := range temps {
		_, err := os.Stat(temp.Name())
		require.True(t, os.IsNotExist(err))
	}
}

func TestMaxBatching(t *testing.T) {
	t.Parallel()

	files := 50
	linesPerFile := 10
	maxConcurrentFiles := 20
	maxBatchFiles := maxConcurrentFiles / 2
	maxBatches := 2

	expectedBatches := maxBatches
	expectedMaxFilesPerPoll := maxBatches * maxBatchFiles

	tempDir := t.TempDir()
	cfg := NewConfig().includeDir(tempDir)
	cfg.StartAt = "beginning"
	cfg.MaxConcurrentFiles = maxConcurrentFiles
	cfg.MaxBatches = maxBatches
	emitCalls := make(chan *emitParams, files*linesPerFile)
	operator := buildTestManagerWithEmit(t, cfg, emitCalls)
	operator.persister = testutil.NewMockPersister("test")

	core, observedLogs := observer.New(zap.DebugLevel)
	operator.SugaredLogger = zap.New(core).Sugar()

	temps := make([]*os.File, 0, files)
	for i := 0; i < files; i++ {
		temps = append(temps, openTemp(t, tempDir))
	}

	// Write logs to each file
	numExpectedTokens := expectedMaxFilesPerPoll * linesPerFile
	for i, temp := range temps {
		for j := 0; j < linesPerFile; j++ {
			message := fmt.Sprintf("%s %d %d", tokenWithLength(100), i, j)
			_, err := temp.WriteString(message + "\n")
			require.NoError(t, err)
		}
	}

	// Poll and wait for all lines
	operator.poll(context.Background())
	actualTokens := make([][]byte, 0, numExpectedTokens)
	actualTokens = append(actualTokens, waitForNTokens(t, emitCalls, numExpectedTokens)...)
	require.Len(t, actualTokens, numExpectedTokens)

	// During the first poll, we expect one log per batch and one log per file
	require.Equal(t, expectedMaxFilesPerPoll+expectedBatches, observedLogs.Len())
	logNum := 0
	for b := 0; b < expectedBatches; b++ {
		log := observedLogs.All()[logNum]
		require.Equal(t, "Consuming files", log.Message)
		require.Equal(t, zapcore.DebugLevel, log.Level)
		logNum++

		for f := 0; f < maxBatchFiles; f++ {
			log = observedLogs.All()[logNum]
			require.Equal(t, "Started watching file", log.Message)
			require.Equal(t, zapcore.InfoLevel, log.Level)
			logNum++
		}
	}

	// Write more logs to each file so we can validate that all files are still known
	for i, temp := range temps {
		for j := 0; j < linesPerFile; j++ {
			message := fmt.Sprintf("%s %d %d", tokenWithLength(20), i, j)
			_, err := temp.WriteString(message + "\n")
			require.NoError(t, err)
		}
	}

	// Poll again and wait for all new lines
	operator.poll(context.Background())
	actualTokens = make([][]byte, 0, numExpectedTokens)
	actualTokens = append(actualTokens, waitForNTokens(t, emitCalls, numExpectedTokens)...)
	require.Len(t, actualTokens, numExpectedTokens)

	// During the second poll, we only expect one log per batch
	require.Equal(t, expectedMaxFilesPerPoll+expectedBatches*2, observedLogs.Len())
	for b := logNum; b < observedLogs.Len(); b++ {
		log := observedLogs.All()[logNum]
		require.Equal(t, "Consuming files", log.Message)
		require.Equal(t, zapcore.DebugLevel, log.Level)
		logNum++
	}
}

// TestReadExistingLogsWithHeader tests that, when starting from beginning, we
// read all the lines that are already there, and parses the headers
func TestReadExistingLogsWithHeader(t *testing.T) {
	require.NoError(t, featuregate.GlobalRegistry().Set(AllowHeaderMetadataParsing.ID(), true))
	t.Cleanup(func() {
		require.NoError(t, featuregate.GlobalRegistry().Set(AllowHeaderMetadataParsing.ID(), false))
	})

	tempDir := t.TempDir()
	cfg := NewConfig().includeDir(tempDir)
	cfg.StartAt = "beginning"
	cfg = cfg.withHeader("^#", "(?P<header_key>[A-z]+): (?P<header_value>[A-z]+)")

	operator, emitCalls := buildTestManager(t, cfg)

	// Create a file, then start
	temp := openTemp(t, tempDir)
	writeString(t, temp, "#headerField: headerValue\ntestlog\n")

	require.NoError(t, operator.Start(testutil.NewMockPersister("test")))
	defer func() {
		require.NoError(t, operator.Stop())
	}()

	waitForTokenHeaderAttributes(t, emitCalls, []byte("testlog"), map[string]any{
		"header_key":   "headerField",
		"header_value": "headerValue",
	})
}

func TestDeleteAfterRead_SkipPartials(t *testing.T) {
	bytesPerLine := 100
	shortFileLine := tokenWithLength(bytesPerLine - 1)
	longFileLines := 100000
	longFileSize := longFileLines * bytesPerLine

	require.NoError(t, featuregate.GlobalRegistry().Set(allowFileDeletion.ID(), true))
	defer func() {
		require.NoError(t, featuregate.GlobalRegistry().Set(allowFileDeletion.ID(), false))
	}()

	tempDir := t.TempDir()
	cfg := NewConfig().includeDir(tempDir)
	cfg.StartAt = "beginning"
	cfg.DeleteAfterRead = true
	emitCalls := make(chan *emitParams, longFileLines+1)
	operator := buildTestManagerWithEmit(t, cfg, emitCalls)
	operator.persister = testutil.NewMockPersister("test")

	shortFile := openTemp(t, tempDir)
	_, err := shortFile.WriteString(string(shortFileLine) + "\n")
	require.NoError(t, err)
	require.NoError(t, shortFile.Close())

	longFile := openTemp(t, tempDir)
	for line := 0; line < longFileLines; line++ {
		_, err := longFile.WriteString(string(tokenWithLength(bytesPerLine-1)) + "\n")
		require.NoError(t, err)
	}
	require.NoError(t, longFile.Close())

	// Verify we have no checkpointed files
	require.Equal(t, 0, len(operator.knownFiles))

	// Wait until the only line in the short file and
	// at least one line from the long file have been consumed
	var shortOne, longOne bool
	ctx, cancel := context.WithCancel(context.Background())

	var wg sync.WaitGroup
	wg.Add(1)
	go func() {
		defer wg.Done()
		operator.poll(ctx)
	}()

	for !(shortOne && longOne) {
		if line := waitForEmit(t, emitCalls); string(line.token) == string(shortFileLine) {
			shortOne = true
		} else {
			longOne = true
		}
	}

	// Stop consuming before long file has been fully consumed
	cancel()
	wg.Wait()

	// short file was fully consumed and should have been deleted
	require.NoFileExists(t, shortFile.Name())

	// long file was partially consumed and should NOT have been deleted
	require.FileExists(t, longFile.Name())

	// Verify that only long file is remembered and that (0 < offset < fileSize)
	require.Equal(t, 1, len(operator.knownFiles))
	reader := operator.knownFiles[0]
	require.Equal(t, longFile.Name(), reader.file.Name())
	require.Greater(t, reader.Offset, int64(0))
	require.Less(t, reader.Offset, int64(longFileSize))
}

func TestHeaderPersistance(t *testing.T) {
	require.NoError(t, featuregate.GlobalRegistry().Set(AllowHeaderMetadataParsing.ID(), true))
	t.Cleanup(func() {
		require.NoError(t, featuregate.GlobalRegistry().Set(AllowHeaderMetadataParsing.ID(), false))
	})

	tempDir := t.TempDir()
	cfg := NewConfig().includeDir(tempDir)
	cfg.StartAt = "beginning"
	cfg = cfg.withHeader("^#", "(?P<header_key>[A-z]+): (?P<header_value>[A-z]+)")

	op1, emitCalls1 := buildTestManager(t, cfg)

	// Create a file, then start
	temp := openTemp(t, tempDir)
	writeString(t, temp, "#headerField: headerValue\nlog line\n")

	persister := testutil.NewUnscopedMockPersister()
	require.NoError(t, op1.Start(persister))

	waitForTokenHeaderAttributes(t, emitCalls1, []byte("log line"), map[string]any{
		"header_key":   "headerField",
		"header_value": "headerValue",
	})

	require.NoError(t, op1.Stop())

	writeString(t, temp, "log line 2\n")

	op2, emitCalls2 := buildTestManager(t, cfg)

	require.NoError(t, op2.Start(persister))

	waitForTokenHeaderAttributes(t, emitCalls2, []byte("log line 2"), map[string]any{
		"header_key":   "headerField",
		"header_value": "headerValue",
	})

	require.NoError(t, op2.Stop())

}

func TestHeaderPersistanceInHeader(t *testing.T) {
	require.NoError(t, featuregate.GlobalRegistry().Set(AllowHeaderMetadataParsing.ID(), true))
	t.Cleanup(func() {
		require.NoError(t, featuregate.GlobalRegistry().Set(AllowHeaderMetadataParsing.ID(), false))
	})

	tempDir := t.TempDir()
	cfg1 := NewConfig().includeDir(tempDir)
	cfg1.StartAt = "beginning"
	cfg1 = cfg1.withHeader(`^\|`, "headerField1: (?P<header_value_1>[A-z0-9]+)")

	op1, _ := buildTestManager(t, cfg1)

	// Create a file, then start
	temp := openTemp(t, tempDir)
	writeString(t, temp, "|headerField1: headerValue1\n")

	persister := testutil.NewUnscopedMockPersister()
	require.NoError(t, op1.Start(persister))

	// The operator will poll at fixed time intervals, but we just want to make sure at least
	// one poll operation occurs between now and when we stop.
	op1.poll(context.Background())

	require.NoError(t, op1.Stop())

	writeString(t, temp, "|headerField2: headerValue2\nlog line\n")

	cfg2 := NewConfig().includeDir(tempDir)
	cfg2.StartAt = "beginning"
	cfg2 = cfg2.withHeader(`^\|`, "headerField2: (?P<header_value_2>[A-z0-9]+)")

	op2, emitCalls := buildTestManager(t, cfg2)

	require.NoError(t, op2.Start(persister))

	waitForTokenHeaderAttributes(t, emitCalls, []byte("log line"), map[string]any{
		"header_value_1": "headerValue1",
		"header_value_2": "headerValue2",
	})

	require.NoError(t, op2.Stop())

}<|MERGE_RESOLUTION|>--- conflicted
+++ resolved
@@ -863,14 +863,7 @@
 	files := 100
 	linesPerFile := 10
 	maxConcurrentFiles := 20
-<<<<<<< HEAD
-=======
 	maxBatchFiles := maxConcurrentFiles / 2
-	// Explicitly setting maxBatches to ensure a value of 0 does not enforce a limit
-	maxBatches := 0
-
-	expectedBatches := files / maxBatchFiles // assumes no remainder
->>>>>>> b0f6db78
 
 	tempDir := t.TempDir()
 	cfg := NewConfig().includeDir(tempDir)
