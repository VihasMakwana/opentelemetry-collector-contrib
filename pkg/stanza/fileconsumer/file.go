--- conflicted
+++ resolved
@@ -254,7 +254,9 @@
 		if md != nil {
 			reader, err = m.readerFactory.NewReaderFromMetadata(file, md)
 		} else {
-			m.set.Logger.Info("Started watching file", zap.String("path", file.Name()))
+			if m.tracker.Name() != tracker.NoStateTracker {
+		    m.set.Logger.Info("Started watching file", zap.String("path", file.Name()))
+	    }
 			reader, err = m.readerFactory.NewReader(file, fp)
 		}
 
@@ -297,24 +299,9 @@
 		return r, nil
 	}
 
-<<<<<<< HEAD
 	// If no previously known files are matched, readers will be created after matching against the archive.
 	return nil, nil
-=======
-	// When the NoStateTracker is used, this would result in log spam as new
-	// readers are created every scrape interval.
-	if m.tracker.Name() != tracker.NoStateTracker {
-		m.set.Logger.Info("Started watching file", zap.String("path", file.Name()))
-	}
-
-	// If we don't match any previously known files, create a new reader from scratch
-	r, err := m.readerFactory.NewReader(file, fp)
-	if err != nil {
-		return nil, err
-	}
-	m.telemetryBuilder.FileconsumerOpenFiles.Add(ctx, 1)
-	return r, nil
->>>>>>> a0044fba
+
 }
 
 func (m *Manager) instantiateTracker(ctx context.Context, persister operator.Persister) {
