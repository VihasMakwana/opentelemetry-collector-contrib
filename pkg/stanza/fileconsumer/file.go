--- conflicted
+++ resolved
@@ -14,13 +14,9 @@
 
 	"github.com/open-telemetry/opentelemetry-collector-contrib/pkg/stanza/fileconsumer/internal/checkpoint"
 	"github.com/open-telemetry/opentelemetry-collector-contrib/pkg/stanza/fileconsumer/internal/fingerprint"
-<<<<<<< HEAD
+	"github.com/open-telemetry/opentelemetry-collector-contrib/pkg/stanza/fileconsumer/internal/reader"
 	"github.com/open-telemetry/opentelemetry-collector-contrib/pkg/stanza/fileconsumer/internal/threadpool"
 	"github.com/open-telemetry/opentelemetry-collector-contrib/pkg/stanza/fileconsumer/internal/trie"
-
-=======
-	"github.com/open-telemetry/opentelemetry-collector-contrib/pkg/stanza/fileconsumer/internal/reader"
->>>>>>> 3d943802
 	"github.com/open-telemetry/opentelemetry-collector-contrib/pkg/stanza/fileconsumer/matcher"
 
 	"github.com/open-telemetry/opentelemetry-collector-contrib/pkg/stanza/operator"
@@ -39,8 +35,8 @@
 	maxBatches    int
 	maxBatchFiles int
 
-<<<<<<< HEAD
-	currentFps []*fingerprint.Fingerprint
+	previousPollFiles []*reader.Reader
+	knownFiles        []*reader.Metadata
 
 	// Following fields are used only when useThreadPool is enabled
 	pool           *threadpool.Pool[readerEnvelope]
@@ -50,11 +46,7 @@
 	once           sync.Once
 
 	// TRIE - this data structure stores the fingerprint of the files which are currently being consumed
-	trie *trie.Trie
-=======
-	previousPollFiles []*reader.Reader
-	knownFiles        []*reader.Metadata
->>>>>>> 3d943802
+	trie *trie.Trie[bool]
 }
 
 func (m *Manager) Start(persister operator.Persister) error {
@@ -103,27 +95,23 @@
 func (m *Manager) Stop() error {
 	m.cancel()
 	m.wg.Wait()
-<<<<<<< HEAD
 	if useThreadPool.IsEnabled() {
 		m.pool.StopConsumers()
 		m.poolLost.StopConsumers()
 		// save off any files left
 		// As we already cancelled our current context, create a new one to save any left offsets
-		ctx, cancel := context.WithCancel(context.Background())
-		m.syncLastPollFilesConcurrent(ctx)
-		cancel()
+		if m.persister != nil {
+			if err := checkpoint.Save(context.Background(), m.persister, m.knownFiles); err != nil {
+				m.Errorw("save offsets", zap.Error(err))
+			}
+		}
 		m.once = sync.Once{}
 	}
-	m.roller.cleanup()
-	for _, reader := range m.knownFiles {
-		reader.Close()
-=======
 	m.closePreviousFiles()
 	if m.persister != nil {
 		if err := checkpoint.Save(context.Background(), m.persister, m.knownFiles); err != nil {
 			m.Errorw("save offsets", zap.Error(err))
 		}
->>>>>>> 3d943802
 	}
 	m.cancel = nil
 	return nil
@@ -151,7 +139,6 @@
 }
 
 func (m *Manager) poll(ctx context.Context) {
-<<<<<<< HEAD
 	if useThreadPool.IsEnabled() {
 		m.pollConcurrent(ctx)
 	} else {
@@ -161,14 +148,6 @@
 
 // poll checks all the watched paths for new entries
 func (m *Manager) pollRegular(ctx context.Context) {
-	// Increment the generation on all known readers
-	// This is done here because the next generation is about to start
-	for i := 0; i < len(m.knownFiles); i++ {
-		m.knownFiles[i].generation++
-	}
-
-=======
->>>>>>> 3d943802
 	// Used to keep track of the number of batches processed in this poll cycle
 	batchesProcessed := 0
 
